--- conflicted
+++ resolved
@@ -18,13 +18,8 @@
       // - Distributed: asynchronous queue based orchestrator
       "OrchestrationType": "Distributed",
       "DistributedOrchestration": {
-<<<<<<< HEAD
-        // "AzureQueue", "FileBasedQueue"
-        "QueueType": "FileBasedQueue"
-=======
         // "AzureQueue", "RabbitMQ", "FileBasedQueue"
         "QueueType": "AzureQueue"
->>>>>>> 316b1f01
       },
       // Multiple generators can be used, e.g. for data migration, A/B testing, etc.
       "EmbeddingGeneratorTypes": [
