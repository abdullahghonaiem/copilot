--- conflicted
+++ resolved
@@ -25,15 +25,8 @@
 using Microsoft.SemanticKernel.Memory;
 using Microsoft.SemanticKernel.Orchestration;
 using Microsoft.SemanticKernel.Skills.Core;
-<<<<<<< HEAD
-using Microsoft.SemanticKernel.TemplateEngine;
 using Microsoft.SemanticMemory;
 using Microsoft.SemanticMemory.MemoryStorage.Qdrant;
-=======
-using Npgsql;
-using Pgvector.Npgsql;
-using static CopilotChat.WebApi.Options.MemoryStoreOptions;
->>>>>>> 6f6ed60f
 
 namespace CopilotChat.WebApi.Extensions;
 
@@ -54,27 +47,15 @@
     /// </summary>
     internal static WebApplicationBuilder AddSemanticKernelServices(this WebApplicationBuilder builder)
     {
-<<<<<<< HEAD
         // Semantic Memory (for Planner)
         builder.Services.AddSemanticTextMemory(builder.Configuration);
-=======
-        // Semantic Kernel
-        services.AddScoped<IKernel>(sp =>
-        {
-            IKernel kernel = Kernel.Builder
-                .WithLoggerFactory(sp.GetRequiredService<ILoggerFactory>())
-                .WithMemory(sp.GetRequiredService<ISemanticTextMemory>())
-                .WithCompletionBackend(sp.GetRequiredService<IOptions<AIServiceOptions>>().Value)
-                .WithEmbeddingBackend(sp.GetRequiredService<IOptions<AIServiceOptions>>().Value)
-                .Build();
->>>>>>> 6f6ed60f
 
         // Semantic Kernel
         builder.Services.AddScoped<IKernel>(
             sp =>
             {
                 var kernel = Kernel.Builder
-                    .WithLogger(sp.GetRequiredService<ILogger<IKernel>>())
+                    .WithLoggerFactory(sp.GetRequiredService<ILoggerFactory>())
                     .WithMemory(sp.GetRequiredService<ISemanticTextMemory>())
                     .WithCompletionBackend(sp, builder.Configuration)
                     .Build();
@@ -99,26 +80,17 @@
     {
         builder.Services.AddScoped<CopilotChatPlanner>(sp =>
         {
-<<<<<<< HEAD
             sp.WithBotConfig(builder.Configuration);
 
             var plannerOptions = sp.GetRequiredService<IOptions<PlannerOptions>>();
 
             var plannerKernel = Kernel.Builder
-                .WithLogger(sp.GetRequiredService<ILogger<IKernel>>())
-=======
-            IKernel plannerKernel = Kernel.Builder
                 .WithLoggerFactory(sp.GetRequiredService<ILoggerFactory>())
->>>>>>> 6f6ed60f
                 .WithMemory(sp.GetRequiredService<ISemanticTextMemory>())
                 .WithPlannerBackend(sp, builder.Configuration)
                 .Build();
-<<<<<<< HEAD
-
-            return new CopilotChatPlanner(plannerKernel, plannerOptions?.Value);
-=======
+
             return new CopilotChatPlanner(plannerKernel, plannerOptions?.Value, sp.GetRequiredService<ILogger<CopilotChatPlanner>>());
->>>>>>> 6f6ed60f
         });
 
         // Register Planner skills (AI plugins) here.
@@ -236,11 +208,10 @@
                             httpClient,
                             VectorMemoryDimensions,
                             configStorage.Endpoint,
-                            logger: sp.GetRequiredService<ILogger<IQdrantVectorDbClient>>()
+                            loggerFactory: sp.GetRequiredService<ILoggerFactory>()
                         );
                     }
 
-<<<<<<< HEAD
                     case MemoryStoreType.AzureCognitiveSearch:
                     {
                         var configStorage = sp.GetService<AzureCognitiveSearchConfig>();
@@ -248,83 +219,14 @@
                         {
                             throw new InvalidOperationException("MemoryStore type is AzureCognitiveSearch and AzureCognitiveSearch configuration is null.");
                         }
-=======
-                    var endPointBuilder = new UriBuilder(config.Qdrant.Host);
-                    endPointBuilder.Port = config.Qdrant.Port;
-
-                    return new QdrantMemoryStore(
-                        httpClient: httpClient,
-                        config.Qdrant.VectorSize,
-                        endPointBuilder.ToString(),
-                        loggerFactory: sp.GetRequiredService<ILoggerFactory>()
-                    );
-                });
-                break;
-
-            case MemoryStoreType.AzureCognitiveSearch:
-                if (config.AzureCognitiveSearch == null)
-                {
-                    throw new InvalidOperationException("MemoryStore type is AzureCognitiveSearch and AzureCognitiveSearch configuration is null.");
-                }
-
-                services.AddSingleton<IMemoryStore>(sp =>
-                {
-                    return new AzureCognitiveSearchMemoryStore(config.AzureCognitiveSearch.Endpoint, config.AzureCognitiveSearch.Key);
-                });
-                break;
->>>>>>> 6f6ed60f
 
                         return new AzureCognitiveSearchMemoryStore(configStorage.Endpoint, configStorage.APIKey);
                     }
 
-<<<<<<< HEAD
                     default:
                         throw new InvalidOperationException($"Invalid 'MemoryStore' type '{configMemory.Retrieval.VectorDbType}'.");
                 }
             });
-=======
-                services.AddSingleton<IMemoryStore>(sp =>
-                {
-                    HttpClient httpClient = new(new HttpClientHandler { CheckCertificateRevocationList = true });
-                    var endPointBuilder = new UriBuilder(config.Chroma.Host);
-                    endPointBuilder.Port = config.Chroma.Port;
-
-                    return new ChromaMemoryStore(
-                        httpClient: httpClient,
-                        endpoint: endPointBuilder.ToString(),
-                        loggerFactory: sp.GetRequiredService<ILoggerFactory>()
-                    );
-                });
-                break;
-
-            case MemoryStoreOptions.MemoryStoreType.Postgres:
-                if (config.Postgres == null)
-                {
-                    throw new InvalidOperationException("MemoryStore type is Postgres and Postgres configuration is null.");
-                }
-
-                var dataSourceBuilder = new NpgsqlDataSourceBuilder(config.Postgres.ConnectionString);
-                dataSourceBuilder.UseVector();
-
-                services.AddSingleton<IMemoryStore>(sp =>
-                {
-                    return new PostgresMemoryStore(
-                        dataSource: dataSourceBuilder.Build(),
-                        vectorSize: config.Postgres.VectorSize
-                    );
-                });
-
-                break;
-
-            default:
-                throw new InvalidOperationException($"Invalid 'MemoryStore' type '{config.Type}'.");
-        }
-
-        services.AddScoped<ISemanticTextMemory>(sp => new SemanticTextMemory(
-            sp.GetRequiredService<IMemoryStore>(),
-            sp.GetRequiredService<IOptions<AIServiceOptions>>().Value
-                .ToTextEmbeddingsService(loggerFactory: sp.GetRequiredService<ILoggerFactory>())));
->>>>>>> 6f6ed60f
     }
 
     /// <summary>
@@ -391,7 +293,10 @@
     /// <summary>
     /// Construct IEmbeddingGeneration from <see cref="AIServiceOptions"/>
     /// </summary>
-    private static ITextEmbeddingGeneration ToTextEmbeddingsService(this IServiceProvider provider, IConfiguration configuration)
+    private static ITextEmbeddingGeneration ToTextEmbeddingsService(
+        this IServiceProvider provider,
+        IConfiguration configuration,
+        ILoggerFactory? loggerFactory = null)
     {
         var logger = provider.GetRequiredService<ILogger<ITextEmbeddingGeneration>>();
         var memoryOptions = provider.GetRequiredService<IOptions<SemanticMemoryConfig>>().Value;
@@ -401,11 +306,11 @@
             case string x when x.Equals("AzureOpenAI", StringComparison.OrdinalIgnoreCase):
             case string y when y.Equals("AzureOpenAIEmbedding", StringComparison.OrdinalIgnoreCase):
                 var azureAIOptions = memoryOptions.GetServiceConfig<AzureOpenAIConfig>(configuration, "AzureOpenAIEmbedding");
-                return new AzureTextEmbeddingGeneration(azureAIOptions.Deployment, azureAIOptions.Endpoint, azureAIOptions.APIKey, httpClient: null, logger);
+                return new AzureTextEmbeddingGeneration(azureAIOptions.Deployment, azureAIOptions.Endpoint, azureAIOptions.APIKey, httpClient: null, loggerFactory);
 
             case string x when x.Equals("OpenAI", StringComparison.OrdinalIgnoreCase):
                 var openAIOptions = memoryOptions.GetServiceConfig<OpenAIConfig>(configuration, "OpenAI");
-                return new OpenAITextEmbeddingGeneration(openAIOptions.EmbeddingModel, openAIOptions.APIKey, organization: null, httpClient: null, logger);
+                return new OpenAITextEmbeddingGeneration(openAIOptions.EmbeddingModel, openAIOptions.APIKey, organization: null, httpClient: null, loggerFactory);
 
             default:
                 throw new ArgumentException($"Invalid {nameof(memoryOptions.Retrieval.EmbeddingGeneratorType)} value in 'SemanticMemory' settings.");
@@ -415,22 +320,12 @@
     /// <summary>
     /// Get the embedding model from the configuration.
     /// </summary>
-<<<<<<< HEAD
     private static BotEmbeddingConfig WithBotConfig(this IServiceProvider provider, IConfiguration configuration)
-=======
-    /// <param name="options">The service configuration</param>
-    /// <param name="httpClient">Custom <see cref="HttpClient"/> for HTTP requests.</param>
-    /// <param name="loggerFactory">Custom <see cref="ILoggerFactory"/> for logging.</param>
-    private static ITextEmbeddingGeneration ToTextEmbeddingsService(this AIServiceOptions options,
-        HttpClient? httpClient = null,
-        ILoggerFactory? loggerFactory = null)
->>>>>>> 6f6ed60f
     {
         var memoryOptions = provider.GetRequiredService<IOptions<SemanticMemoryConfig>>().Value;
 
         switch (memoryOptions.Retrieval.EmbeddingGeneratorType)
         {
-<<<<<<< HEAD
             case string x when x.Equals("AzureOpenAI", StringComparison.OrdinalIgnoreCase):
             case string y when y.Equals("AzureOpenAIEmbedding", StringComparison.OrdinalIgnoreCase):
                 var azureAIOptions = memoryOptions.GetServiceConfig<AzureOpenAIConfig>(configuration, "AzureOpenAIEmbedding");
@@ -453,14 +348,5 @@
             default:
                 throw new ArgumentException($"Invalid {nameof(memoryOptions.Retrieval.EmbeddingGeneratorType)} value in 'SemanticMemory' settings.");
         }
-=======
-            AIServiceOptions.AIServiceType.AzureOpenAI
-                => new AzureTextEmbeddingGeneration(options.Models.Embedding, options.Endpoint, options.Key, httpClient: httpClient, loggerFactory: loggerFactory),
-            AIServiceOptions.AIServiceType.OpenAI
-                => new OpenAITextEmbeddingGeneration(options.Models.Embedding, options.Key, httpClient: httpClient, loggerFactory: loggerFactory),
-            _
-                => throw new ArgumentException("Invalid AIService value in embeddings backend settings"),
-        };
->>>>>>> 6f6ed60f
     }
 }