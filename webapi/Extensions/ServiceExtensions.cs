﻿// Copyright (c) Microsoft. All rights reserved.

using System;
using System.Collections.Generic;
using System.IO;
using System.Reflection;
using Azure;
using CopilotChat.WebApi.Auth;
using CopilotChat.WebApi.Models.Storage;
using CopilotChat.WebApi.Options;
using CopilotChat.WebApi.Services;
using CopilotChat.WebApi.Storage;
using CopilotChat.WebApi.Utilities;
using Microsoft.AspNetCore.Authentication;
using Microsoft.AspNetCore.Authentication.JwtBearer;
using Microsoft.AspNetCore.Authorization;
using Microsoft.Extensions.Configuration;
using Microsoft.Extensions.DependencyInjection;
using Microsoft.Extensions.Options;
using Microsoft.Identity.Web;
using Tesseract;

namespace CopilotChat.WebApi.Extensions;

/// <summary>
/// Extension methods for <see cref="IServiceCollection"/>.
/// Add options and services for Copilot Chat.
/// </summary>
public static class CopilotChatServiceExtensions
{
    /// <summary>
    /// Parse configuration into options.
    /// </summary>
    public static IServiceCollection AddOptions(this IServiceCollection services, ConfigurationManager configuration)
    {
        // General configuration
        AddOptions<ServiceOptions>(ServiceOptions.PropertyName);

        // Default AI service configurations for Semantic Kernel
        AddOptions<AIServiceOptions>(AIServiceOptions.PropertyName);

<<<<<<< HEAD
        // Authorization configuration
        AddOptions<AuthorizationOptions>(AuthorizationOptions.PropertyName);

=======
>>>>>>> 9fed5523
        // Memory store configuration
        AddOptions<MemoryStoreOptions>(MemoryStoreOptions.PropertyName);

        // Authentication configuration
        services.AddOptions<ChatAuthenticationOptions>()
            .Bind(configuration.GetSection(ChatAuthenticationOptions.PropertyName))
            .ValidateOnStart()
            .PostConfigure(TrimStringProperties);

        // Chat log storage configuration
        AddOptions<ChatStoreOptions>(ChatStoreOptions.PropertyName);

        // Azure speech token configuration
        AddOptions<AzureSpeechOptions>(AzureSpeechOptions.PropertyName);

        // Bot schema configuration
        AddOptions<BotSchemaOptions>(BotSchemaOptions.PropertyName);

        // Document memory options
        AddOptions<DocumentMemoryOptions>(DocumentMemoryOptions.PropertyName);

        // Chat prompt options
        AddOptions<PromptsOptions>(PromptsOptions.PropertyName);

        // Planner options
        AddOptions<PlannerOptions>(PlannerOptions.PropertyName);

        // OCR support options
        AddOptions<OcrSupportOptions>(OcrSupportOptions.PropertyName);

        return services;

        void AddOptions<TOptions>(string propertyName)
            where TOptions : class
        {
            services.AddOptions<TOptions>(configuration.GetSection(propertyName));
        }
    }

    internal static void AddOptions<TOptions>(this IServiceCollection services, IConfigurationSection section)
        where TOptions : class
    {
        services.AddOptions<TOptions>()
            .Bind(section)
            .ValidateDataAnnotations()
            .ValidateOnStart()
            .PostConfigure(TrimStringProperties);
<<<<<<< HEAD
=======

        // Content safety options
        services.AddOptions<ContentSafetyOptions>()
            .Bind(configuration.GetSection(ContentSafetyOptions.PropertyName))
            .ValidateOnStart()
            .PostConfigure(TrimStringProperties);

        return services;
>>>>>>> 9fed5523
    }

    internal static IServiceCollection AddUtilities(this IServiceCollection services)
    {
        return services.AddScoped<AskConverter>();
    }

    /// <summary>
    /// Add CORS settings.
    /// </summary>
    internal static IServiceCollection AddCorsPolicy(this IServiceCollection services)
    {
        IConfiguration configuration = services.BuildServiceProvider().GetRequiredService<IConfiguration>();
        string[] allowedOrigins = configuration.GetSection("AllowedOrigins").Get<string[]>() ?? Array.Empty<string>();
        if (allowedOrigins.Length > 0)
        {
            services.AddCors(options =>
            {
                options.AddDefaultPolicy(
                    policy =>
                    {
                        policy.WithOrigins(allowedOrigins)
                            .WithMethods("GET", "POST")
                            .AllowAnyHeader();
                    });
            });
        }

        return services;
    }

    /// <summary>
    /// Adds persistent OCR support service.
    /// </summary>
    /// <exception cref="InvalidOperationException"></exception>
    public static IServiceCollection AddPersistentOcrSupport(this IServiceCollection services)
    {
        OcrSupportOptions ocrSupportConfig = services.BuildServiceProvider().GetRequiredService<IOptions<OcrSupportOptions>>().Value;

        switch (ocrSupportConfig.Type)
        {
            case OcrSupportOptions.OcrSupportType.AzureFormRecognizer:
            {
                services.AddSingleton<IOcrEngine>(sp => new AzureFormRecognizerOcrEngine(ocrSupportConfig.AzureFormRecognizer!.Endpoint!, new AzureKeyCredential(ocrSupportConfig.AzureFormRecognizer!.Key!)));
                break;
            }
            case OcrSupportOptions.OcrSupportType.Tesseract:
            {
                services.AddSingleton<IOcrEngine>(sp => new TesseractEngineWrapper(new TesseractEngine(ocrSupportConfig.Tesseract!.FilePath, ocrSupportConfig.Tesseract!.Language, EngineMode.Default)));
                break;
            }
            case OcrSupportOptions.OcrSupportType.None:
            {
                services.AddSingleton<IOcrEngine>(sp => new NullOcrEngine());
                break;
            }
            default:
            {
                throw new InvalidOperationException($"Unsupported OcrSupport:Type '{ocrSupportConfig.Type}'");
            }
        }

        return services;
    }

    /// <summary>
    /// Add persistent chat store services.
    /// </summary>
    public static IServiceCollection AddPersistentChatStore(this IServiceCollection services)
    {
        IStorageContext<ChatSession> chatSessionStorageContext;
        IStorageContext<ChatMessage> chatMessageStorageContext;
        IStorageContext<MemorySource> chatMemorySourceStorageContext;
        IStorageContext<ChatParticipant> chatParticipantStorageContext;

        ChatStoreOptions chatStoreConfig = services.BuildServiceProvider().GetRequiredService<IOptions<ChatStoreOptions>>().Value;

        switch (chatStoreConfig.Type)
        {
            case ChatStoreOptions.ChatStoreType.Volatile:
            {
                chatSessionStorageContext = new VolatileContext<ChatSession>();
                chatMessageStorageContext = new VolatileContext<ChatMessage>();
                chatMemorySourceStorageContext = new VolatileContext<MemorySource>();
                chatParticipantStorageContext = new VolatileContext<ChatParticipant>();
                break;
            }

            case ChatStoreOptions.ChatStoreType.Filesystem:
            {
                if (chatStoreConfig.Filesystem == null)
                {
                    throw new InvalidOperationException("ChatStore:Filesystem is required when ChatStore:Type is 'Filesystem'");
                }

                string fullPath = Path.GetFullPath(chatStoreConfig.Filesystem.FilePath);
                string directory = Path.GetDirectoryName(fullPath) ?? string.Empty;
                chatSessionStorageContext = new FileSystemContext<ChatSession>(
                    new FileInfo(Path.Combine(directory, $"{Path.GetFileNameWithoutExtension(fullPath)}_sessions{Path.GetExtension(fullPath)}")));
                chatMessageStorageContext = new FileSystemContext<ChatMessage>(
                    new FileInfo(Path.Combine(directory, $"{Path.GetFileNameWithoutExtension(fullPath)}_messages{Path.GetExtension(fullPath)}")));
                chatMemorySourceStorageContext = new FileSystemContext<MemorySource>(
                    new FileInfo(Path.Combine(directory, $"{Path.GetFileNameWithoutExtension(fullPath)}_memorysources{Path.GetExtension(fullPath)}")));
                chatParticipantStorageContext = new FileSystemContext<ChatParticipant>(
                    new FileInfo(Path.Combine(directory, $"{Path.GetFileNameWithoutExtension(fullPath)}_participants{Path.GetExtension(fullPath)}")));
                break;
            }

            case ChatStoreOptions.ChatStoreType.Cosmos:
            {
                if (chatStoreConfig.Cosmos == null)
                {
                    throw new InvalidOperationException("ChatStore:Cosmos is required when ChatStore:Type is 'Cosmos'");
                }
#pragma warning disable CA2000 // Dispose objects before losing scope - objects are singletons for the duration of the process and disposed when the process exits.
                chatSessionStorageContext = new CosmosDbContext<ChatSession>(
                    chatStoreConfig.Cosmos.ConnectionString, chatStoreConfig.Cosmos.Database, chatStoreConfig.Cosmos.ChatSessionsContainer);
                chatMessageStorageContext = new CosmosDbContext<ChatMessage>(
                    chatStoreConfig.Cosmos.ConnectionString, chatStoreConfig.Cosmos.Database, chatStoreConfig.Cosmos.ChatMessagesContainer);
                chatMemorySourceStorageContext = new CosmosDbContext<MemorySource>(
                    chatStoreConfig.Cosmos.ConnectionString, chatStoreConfig.Cosmos.Database, chatStoreConfig.Cosmos.ChatMemorySourcesContainer);
                chatParticipantStorageContext = new CosmosDbContext<ChatParticipant>(
                    chatStoreConfig.Cosmos.ConnectionString, chatStoreConfig.Cosmos.Database, chatStoreConfig.Cosmos.ChatParticipantsContainer);
#pragma warning restore CA2000 // Dispose objects before losing scope
                break;
            }

            default:
            {
                throw new InvalidOperationException(
                    "Invalid 'ChatStore' setting 'chatStoreConfig.Type'.");
            }
        }

        services.AddSingleton<ChatSessionRepository>(new ChatSessionRepository(chatSessionStorageContext));
        services.AddSingleton<ChatMessageRepository>(new ChatMessageRepository(chatMessageStorageContext));
        services.AddSingleton<ChatMemorySourceRepository>(new ChatMemorySourceRepository(chatMemorySourceStorageContext));
        services.AddSingleton<ChatParticipantRepository>(new ChatParticipantRepository(chatParticipantStorageContext));

        return services;
    }

    /// <summary>
    /// Add authorization services
    /// </summary>
    public static IServiceCollection AddCopilotChatAuthorization(this IServiceCollection services)
    {
        return services.AddScoped<IAuthorizationHandler, ChatParticipantAuthorizationHandler>()
            .AddAuthorizationCore(options =>
            {
                options.DefaultPolicy = new AuthorizationPolicyBuilder()
                    .RequireAuthenticatedUser()
                    .Build();
                options.AddPolicy(AuthPolicyName.RequireChatParticipant, builder =>
                {
                    builder.RequireAuthenticatedUser()
                        .AddRequirements(new ChatParticipantRequirement());
                });
            });
    }

    /// <summary>
    /// Add authentication services
    /// </summary>
    public static IServiceCollection AddCopilotChatAuthentication(this IServiceCollection services, IConfiguration configuration)
    {
        services.AddScoped<IAuthInfo, AuthInfo>();
        var config = services.BuildServiceProvider().GetRequiredService<IOptions<ChatAuthenticationOptions>>().Value;
        switch (config.Type)
        {
            case ChatAuthenticationOptions.AuthenticationType.AzureAd:
                services.AddAuthentication(JwtBearerDefaults.AuthenticationScheme)
                    .AddMicrosoftIdentityWebApi(configuration.GetSection($"{ChatAuthenticationOptions.PropertyName}:AzureAd"));
                break;

            case ChatAuthenticationOptions.AuthenticationType.None:
                services.AddAuthentication(PassThroughAuthenticationHandler.AuthenticationScheme)
                    .AddScheme<AuthenticationSchemeOptions, PassThroughAuthenticationHandler>(
                        authenticationScheme: PassThroughAuthenticationHandler.AuthenticationScheme,
                        configureOptions: null);
                break;

            default:
                throw new InvalidOperationException($"Invalid authentication type '{config.Type}'.");
        }

        return services;
    }

    /// <summary>
    /// Trim all string properties, recursively.
    /// </summary>
    private static void TrimStringProperties<T>(T options) where T : class
    {
        Queue<object> targets = new();
        targets.Enqueue(options);

        while (targets.Count > 0)
        {
            object target = targets.Dequeue();
            Type targetType = target.GetType();
            foreach (PropertyInfo property in targetType.GetProperties())
            {
                // Skip enumerations
                if (property.PropertyType.IsEnum)
                {
                    continue;
                }

                // Skip index properties
                if (property.GetIndexParameters().Length == 0)
                {
                    continue;
                }

                // Property is a built-in type, readable, and writable.
                if (property.PropertyType.Namespace == "System" &&
                    property.CanRead &&
                    property.CanWrite)
                {
                    // Property is a non-null string.
                    if (property.PropertyType == typeof(string) &&
                        property.GetValue(target) != null)
                    {
                        property.SetValue(target, property.GetValue(target)!.ToString()!.Trim());
                    }
                }
                else
                {
                    // Property is a non-built-in and non-enum type - queue it for processing.
                    if (property.GetValue(target) != null)
                    {
                        targets.Enqueue(property.GetValue(target)!);
                    }
                }
            }
        }
    }
}<|MERGE_RESOLUTION|>--- conflicted
+++ resolved
@@ -39,20 +39,11 @@
         // Default AI service configurations for Semantic Kernel
         AddOptions<AIServiceOptions>(AIServiceOptions.PropertyName);
 
-<<<<<<< HEAD
-        // Authorization configuration
-        AddOptions<AuthorizationOptions>(AuthorizationOptions.PropertyName);
-
-=======
->>>>>>> 9fed5523
         // Memory store configuration
         AddOptions<MemoryStoreOptions>(MemoryStoreOptions.PropertyName);
 
         // Authentication configuration
-        services.AddOptions<ChatAuthenticationOptions>()
-            .Bind(configuration.GetSection(ChatAuthenticationOptions.PropertyName))
-            .ValidateOnStart()
-            .PostConfigure(TrimStringProperties);
+        AddOptions<ChatAuthenticationOptions>(ChatAuthenticationOptions.PropertyName);
 
         // Chat log storage configuration
         AddOptions<ChatStoreOptions>(ChatStoreOptions.PropertyName);
@@ -74,6 +65,9 @@
 
         // OCR support options
         AddOptions<OcrSupportOptions>(OcrSupportOptions.PropertyName);
+
+        // Content safety options
+        AddOptions<ContentSafetyOptions>(ContentSafetyOptions.PropertyName);
 
         return services;
 
@@ -92,17 +86,8 @@
             .ValidateDataAnnotations()
             .ValidateOnStart()
             .PostConfigure(TrimStringProperties);
-<<<<<<< HEAD
-=======
-
-        // Content safety options
-        services.AddOptions<ContentSafetyOptions>()
-            .Bind(configuration.GetSection(ContentSafetyOptions.PropertyName))
-            .ValidateOnStart()
-            .PostConfigure(TrimStringProperties);
-
-        return services;
->>>>>>> 9fed5523
+
+        return services;
     }
 
     internal static IServiceCollection AddUtilities(this IServiceCollection services)
