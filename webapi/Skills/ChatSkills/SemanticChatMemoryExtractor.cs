--- conflicted
+++ resolved
@@ -42,17 +42,7 @@
         {
             try
             {
-<<<<<<< HEAD
-                var semanticMemory = await ExtractCognitiveMemoryAsync(memoryName);
-=======
-                var semanticMemory = await ExtractCognitiveMemoryAsync(
-                    memoryName,
-                    kernel,
-                    context,
-                    options,
-                    logger
-                );
->>>>>>> 6f6ed60f
+                var semanticMemory = await ExtractCognitiveMemoryAsync(memoryName, logger);
                 foreach (var item in semanticMemory.Items)
                 {
                     await CreateMemoryAsync(memoryName, item.ToFormattedString());
@@ -67,30 +57,10 @@
             }
         }
 
-<<<<<<< HEAD
         /// <summary>
         /// Extracts the semantic chat memory from the chat session.
         /// </summary>
-        async Task<SemanticChatMemory> ExtractCognitiveMemoryAsync(string memoryName)
-=======
-    /// <summary>
-    /// Extracts the semantic chat memory from the chat session.
-    /// </summary>
-    /// <param name="memoryName">Name of the memory category</param>
-    /// <param name="kernel">The semantic kernel.</param>
-    /// <param name="context">The SKContext</param>
-    /// <param name="options">The prompts options.</param>
-    /// <param name="logger">The logger.</param>
-    /// <returns>A SemanticChatMemory object.</returns>
-    internal static async Task<SemanticChatMemory> ExtractCognitiveMemoryAsync(
-        string memoryName,
-        IKernel kernel,
-        SKContext context,
-        PromptsOptions options,
-        ILogger logger)
-    {
-        if (!options.MemoryMap.TryGetValue(memoryName, out var memoryPrompt))
->>>>>>> 6f6ed60f
+        async Task<SemanticChatMemory> ExtractCognitiveMemoryAsync(string memoryName, ILogger logger)
         {
             if (!options.MemoryMap.TryGetValue(memoryName, out var memoryPrompt))
             {
@@ -110,21 +80,15 @@
             memoryExtractionContext.Variables.Set("format", options.MemoryFormat);
             memoryExtractionContext.Variables.Set("knowledgeCutoff", options.KnowledgeCutoffDate);
 
-<<<<<<< HEAD
             var completionFunction = kernel.CreateSemanticFunction(memoryPrompt);
             var result = await completionFunction.InvokeAsync(
                 memoryExtractionContext,
                 options.ToCompletionSettings(),
                 cancellationToken);
-=======
-        // Get token usage from ChatCompletion result and add to context
-        // Since there are multiple memory types, total token usage is calculated by cumulating the token usage of each memory type.
-        TokenUtilities.GetFunctionTokenUsage(result, context, logger, $"SystemCognitive_{memoryName}");
->>>>>>> 6f6ed60f
 
             // Get token usage from ChatCompletion result and add to context
             // Since there are multiple memory types, total token usage is calculated by cumulating the token usage of each memory type.
-            TokenUtilities.GetFunctionTokenUsage(result, context, $"SystemCognitive_{memoryName}");
+            TokenUtilities.GetFunctionTokenUsage(result, context, logger, $"SystemCognitive_{memoryName}");
 
             SemanticChatMemory memory = SemanticChatMemory.FromJson(result.ToString());
             return memory;
